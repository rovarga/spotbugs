--- conflicted
+++ resolved
@@ -6,11 +6,6 @@
 
 ## Unreleased - 2018-??-??
 
-<<<<<<< HEAD
-### Fixed
-
-* Update asm to 6.1.1 to support Java 10
-=======
 ## 3.1.3 - 2018-04-18
 
 ### Added
@@ -22,7 +17,6 @@
 * Handle annotation on `package-info.class` properly ([#592](https://github.com/spotbugs/spotbugs/issues/592))
 * Update asm to 6.1.1 to support Java 10
 * Update Apache BCEL to 6.2 to support Java 9 package & module reference
->>>>>>> a97649df
 
 ## 3.1.2 - 2018-02-24
 
