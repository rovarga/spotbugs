--- conflicted
+++ resolved
@@ -134,19 +134,9 @@
       branch: release-3.1
   - provider: script
     skip_cleanup: true
-<<<<<<< HEAD
-    script: ./gradlew publishPlugins -Pgradle.publish.key="$GRADLE_PUBLISH_KEY" -Pgradle.publish.secret="$GRADLE_PUBLISH_SECRET"
-    on:
-      tags: true
-      jdk: oraclejdk8
-  - provider: script
-    skip_cleanup: true
-    script: ./gradlew uploadArchives -PossrhUsername="$SONATYPE_USERNAME" -PossrhPassword="$SONATYPE_PASSWORD" -Psigning.keyId="$SIGNING_KEY_ID" -Psigning.password="$SIGNING_PASSWORD" -Psigning.secretKeyRingFile="$TRAVIS_BUILD_DIR/secring.gpg"
-=======
     # wait until uploading task finishes, because it may cost more than 10 minutes without any output
     # https://docs.travis-ci.com/user/common-build-problems/#Build-times-out-because-no-output-was-received
     script: .travis/travis_wait "./gradlew uploadArchives"
->>>>>>> 99b9efd6
     on:
       tags: true
       jdk: oraclejdk8