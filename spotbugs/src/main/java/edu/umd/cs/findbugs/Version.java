--- conflicted
+++ resolved
@@ -24,27 +24,18 @@
 import java.net.URL;
 import java.util.Enumeration;
 import java.util.jar.Manifest;
-import java.util.logging.Logger;
 
 import javax.annotation.CheckForNull;
 
-<<<<<<< HEAD
-import static java.util.logging.Level.*;
-=======
 import org.slf4j.Logger;
 import org.slf4j.LoggerFactory;
->>>>>>> 99b9efd6
 
 /**
  * Version number and release date information.
  */
 public class Version {
 
-<<<<<<< HEAD
-    private static final Logger LOG = Logger.getLogger(MethodHandles.lookup().lookupClass().getName());
-=======
     private static final Logger LOG = LoggerFactory.getLogger(MethodHandles.lookup().lookupClass().getName());
->>>>>>> 99b9efd6
 
     /**
      * SpotBugs website.
@@ -119,18 +110,6 @@
         } else if ("-plugins".equals(arg)) {
             DetectorFactoryCollection.instance();
             for(Plugin p : Plugin.getAllPlugins()) {
-<<<<<<< HEAD
-                LOG.log(INFO, "Plugin: {0}", p.getPluginId());
-                LOG.log(INFO, "  description: {0}", p.getShortDescription());
-                LOG.log(INFO, "     provider: {0}", p.getProvider());
-                String version = p.getVersion();
-                if (version != null && version.length() > 0) {
-                    LOG.log(INFO, "      version: {0}", version);
-                }
-                String website = p.getWebsite();
-                if (website != null && website.length() > 0) {
-                    LOG.log(INFO, "      website: {0}", website);
-=======
                 LOG.info("Plugin: {}", p.getPluginId());
                 LOG.info("  description: {}", p.getShortDescription());
                 LOG.info("     provider: {}", p.getProvider());
@@ -141,7 +120,6 @@
                 String website = p.getWebsite();
                 if (website != null && website.length() > 0) {
                     LOG.info("      website: {}", website);
->>>>>>> 99b9efd6
                 }
                 LOG.info("");
             }
@@ -154,33 +132,20 @@
     }
 
     private static void usage() {
-<<<<<<< HEAD
-        LOG.log(SEVERE, "Usage: {0} [(-release|-date|-props|-configuration)]", Version.class.getName());
-=======
         LOG.error("Usage: {} [(-release|-date|-props|-configuration)]", Version.class.getName());
->>>>>>> 99b9efd6
     }
 
     /**
      * @param justPrintConfiguration
      */
     public static void printVersion(boolean justPrintConfiguration) {
-<<<<<<< HEAD
-        LOG.log(INFO, "SpotBugs {0}", Version.VERSION_STRING);
-=======
         LOG.info("SpotBugs {}", Version.VERSION_STRING);
->>>>>>> 99b9efd6
         if (!justPrintConfiguration) {
             return;
         }
         for (Plugin plugin : Plugin.getAllPlugins()) {
-<<<<<<< HEAD
-            LOG.log(INFO, "Plugin {0}, version {1}, loaded from {2}",
-                new Object[] {plugin.getPluginId(), plugin.getVersion(), plugin.getPluginLoader().getURL()});
-=======
             LOG.info("Plugin {}, version {}, loaded from {}",
                 plugin.getPluginId(), plugin.getVersion(), plugin.getPluginLoader().getURL());
->>>>>>> 99b9efd6
             if (plugin.isCorePlugin()) {
                 LOG.info("  is core plugin");
             }
@@ -195,19 +160,11 @@
             }
             Plugin parent = plugin.getParentPlugin();
             if (parent != null) {
-<<<<<<< HEAD
-                LOG.log(INFO, "  has parent plugin {0}", parent.getPluginId());
-            }
-
-            for (DetectorFactory factory : plugin.getDetectorFactories()) {
-                LOG.log(INFO, "  detector {0}", factory.getShortName());
-=======
                 LOG.info("  has parent plugin {}", parent.getPluginId());
             }
 
             for (DetectorFactory factory : plugin.getDetectorFactories()) {
                 LOG.info("  detector {}", factory.getShortName());
->>>>>>> 99b9efd6
             }
             LOG.info("");
         }
